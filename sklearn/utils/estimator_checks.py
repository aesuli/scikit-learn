from __future__ import print_function

import types
import warnings
import sys
import traceback
import pickle
from copy import deepcopy

import numpy as np
from scipy import sparse
import struct

from sklearn.externals.six.moves import zip
from sklearn.externals.joblib import hash, Memory
from sklearn.utils.testing import assert_raises
from sklearn.utils.testing import assert_raises_regex
from sklearn.utils.testing import assert_raise_message
from sklearn.utils.testing import assert_equal
from sklearn.utils.testing import assert_not_equal
from sklearn.utils.testing import assert_true
from sklearn.utils.testing import assert_in
from sklearn.utils.testing import assert_array_equal
from sklearn.utils.testing import assert_array_almost_equal
from sklearn.utils.testing import assert_warns_message
from sklearn.utils.testing import META_ESTIMATORS
from sklearn.utils.testing import set_random_state
from sklearn.utils.testing import assert_greater
from sklearn.utils.testing import SkipTest
from sklearn.utils.testing import ignore_warnings
from sklearn.utils.testing import assert_warns


from sklearn.base import (clone, ClassifierMixin, RegressorMixin,
                          TransformerMixin, ClusterMixin, BaseEstimator)
from sklearn.metrics import accuracy_score, adjusted_rand_score, f1_score

from sklearn.discriminant_analysis import LinearDiscriminantAnalysis
from sklearn.random_projection import BaseRandomProjection
from sklearn.feature_selection import SelectKBest
from sklearn.svm.base import BaseLibSVM
from sklearn.pipeline import make_pipeline
from sklearn.decomposition import NMF, ProjectedGradientNMF
from sklearn.utils.validation import DataConversionWarning
from sklearn.utils import ConvergenceWarning
from sklearn.cross_validation import train_test_split

from sklearn.utils import shuffle
from sklearn.utils.fixes import signature
from sklearn.preprocessing import StandardScaler
from sklearn.datasets import load_iris, load_boston, make_blobs


BOSTON = None
CROSS_DECOMPOSITION = ['PLSCanonical', 'PLSRegression', 'CCA', 'PLSSVD']
MULTI_OUTPUT = ['CCA', 'DecisionTreeRegressor', 'ElasticNet',
                'ExtraTreeRegressor', 'ExtraTreesRegressor', 'GaussianProcess',
                'KNeighborsRegressor', 'KernelRidge', 'Lars', 'Lasso',
                'LassoLars', 'LinearRegression', 'MultiTaskElasticNet',
                'MultiTaskElasticNetCV', 'MultiTaskLasso', 'MultiTaskLassoCV',
                'OrthogonalMatchingPursuit', 'PLSCanonical', 'PLSRegression',
                'RANSACRegressor', 'RadiusNeighborsRegressor',
                'RandomForestRegressor', 'Ridge', 'RidgeCV']

# Estimators with deprecated transform methods. Should be removed in 0.19 when
# _LearntSelectorMixin is removed.
DEPRECATED_TRANSFORM = [
    "RandomForestClassifier", "RandomForestRegressor", "ExtraTreesClassifier",
    "ExtraTreesRegressor", "RandomTreesEmbedding", "DecisionTreeClassifier",
    "DecisionTreeRegressor", "ExtraTreeClassifier", "ExtraTreeRegressor",
    "LinearSVC", "SGDClassifier", "SGDRegressor", "Perceptron",
    "LogisticRegression", "LogisticRegressionCV",
    "GradientBoostingClassifier", "GradientBoostingRegressor"]


def _yield_non_meta_checks(name, Estimator):
    yield check_estimators_dtypes
    yield check_fit_score_takes_y
    yield check_dtype_object
    yield check_estimators_fit_returns_self

    # Check that all estimator yield informative messages when
    # trained on empty datasets
    yield check_estimators_empty_data_messages

    if name not in CROSS_DECOMPOSITION + ['SpectralEmbedding']:
        # SpectralEmbedding is non-deterministic,
        # see issue #4236
        # cross-decomposition's "transform" returns X and Y
        yield check_pipeline_consistency

    if name not in ['Imputer']:
        # Test that all estimators check their input for NaN's and infs
        yield check_estimators_nan_inf

    if name not in ['GaussianProcess']:
        # FIXME!
        # in particular GaussianProcess!
        yield check_estimators_overwrite_params
    if hasattr(Estimator, 'sparsify'):
        yield check_sparsify_coefficients

    yield check_estimator_sparse_data

    # Test that estimators can be pickled, and once pickled
    # give the same answer as before.
    yield check_estimators_pickle


def _yield_classifier_checks(name, Classifier):
    # test classfiers can handle non-array data
    yield check_classifier_data_not_an_array
    # test classifiers trained on a single label always return this label
    yield check_classifiers_one_label
    yield check_classifiers_classes
    yield check_estimators_partial_fit_n_features
    # basic consistency testing
    yield check_classifiers_train
    yield check_classifiers_regression_target
    if (name not in ["MultinomialNB", "LabelPropagation", "LabelSpreading"]
        # TODO some complication with -1 label
            and name not in ["DecisionTreeClassifier",
                             "ExtraTreeClassifier"]):
            # We don't raise a warning in these classifiers, as
            # the column y interface is used by the forests.

        yield check_supervised_y_2d
    # test if NotFittedError is raised
    yield check_estimators_unfitted
    if 'class_weight' in Classifier().get_params().keys():
        yield check_class_weight_classifiers


def _yield_regressor_checks(name, Regressor):
    # TODO: test with intercept
    # TODO: test with multiple responses
    # basic testing
    yield check_regressors_train
    yield check_regressor_data_not_an_array
    yield check_estimators_partial_fit_n_features
    yield check_regressors_no_decision_function
    yield check_supervised_y_2d
    if name != 'CCA':
        # check that the regressor handles int input
        yield check_regressors_int
    # Test if NotFittedError is raised
    yield check_estimators_unfitted


def _yield_transformer_checks(name, Transformer):
    # All transformers should either deal with sparse data or raise an
    # exception with type TypeError and an intelligible error message
    if name not in ['AdditiveChi2Sampler', 'Binarizer', 'Normalizer',
                    'PLSCanonical', 'PLSRegression', 'CCA', 'PLSSVD']:
        yield check_transformer_data_not_an_array
    # these don't actually fit the data, so don't raise errors
    if name not in ['AdditiveChi2Sampler', 'Binarizer',
                    'FunctionTransformer', 'Normalizer']:
        # basic tests
        yield check_transformer_general
        yield check_transformers_unfitted


def _yield_clustering_checks(name, Clusterer):
    yield check_clusterer_compute_labels_predict
    if name not in ('WardAgglomeration', "FeatureAgglomeration"):
        # this is clustering on the features
        # let's not test that here.
        yield check_clustering
        yield check_estimators_partial_fit_n_features


def _yield_all_checks(name, Estimator):
    for check in _yield_non_meta_checks(name, Estimator):
        yield check
    if issubclass(Estimator, ClassifierMixin):
        for check in _yield_classifier_checks(name, Estimator):
            yield check
    if issubclass(Estimator, RegressorMixin):
        for check in _yield_regressor_checks(name, Estimator):
            yield check
    if issubclass(Estimator, TransformerMixin):
        if name not in DEPRECATED_TRANSFORM:
            for check in _yield_transformer_checks(name, Estimator):
                yield check
    if issubclass(Estimator, ClusterMixin):
        for check in _yield_clustering_checks(name, Estimator):
            yield check
    yield check_fit2d_predict1d
    yield check_fit2d_1sample
    yield check_fit2d_1feature
    yield check_fit1d_1feature
    yield check_fit1d_1sample


def check_estimator(Estimator):
    """Check if estimator adheres to sklearn conventions.

    This estimator will run an extensive test-suite for input validation,
    shapes, etc.
    Additional tests for classifiers, regressors, clustering or transformers
    will be run if the Estimator class inherits from the corresponding mixin
    from sklearn.base.

    Parameters
    ----------
    Estimator : class
        Class to check.

    """
    name = Estimator.__class__.__name__
    check_parameters_default_constructible(name, Estimator)
    for check in _yield_all_checks(name, Estimator):
        check(name, Estimator)


def _boston_subset(n_samples=200):
    global BOSTON
    if BOSTON is None:
        boston = load_boston()
        X, y = boston.data, boston.target
        X, y = shuffle(X, y, random_state=0)
        X, y = X[:n_samples], y[:n_samples]
        X = StandardScaler().fit_transform(X)
        BOSTON = X, y
    return BOSTON


def set_testing_parameters(estimator):
    # set parameters to speed up some estimators and
    # avoid deprecated behaviour
    params = estimator.get_params()
    if ("n_iter" in params
            and estimator.__class__.__name__ != "TSNE"):
        estimator.set_params(n_iter=5)
    if "max_iter" in params:
        warnings.simplefilter("ignore", ConvergenceWarning)
        if estimator.max_iter is not None:
            estimator.set_params(max_iter=min(5, estimator.max_iter))
        # LinearSVR
        if estimator.__class__.__name__ == 'LinearSVR':
            estimator.set_params(max_iter=20)
        # NMF
        if estimator.__class__.__name__ == 'NMF':
            estimator.set_params(max_iter=100)
    if "n_resampling" in params:
        # randomized lasso
        estimator.set_params(n_resampling=5)
    if "n_estimators" in params:
        # especially gradient boosting with default 100
        estimator.set_params(n_estimators=min(5, estimator.n_estimators))
    if "max_trials" in params:
        # RANSAC
        estimator.set_params(max_trials=10)
    if "n_init" in params:
        # K-Means
        estimator.set_params(n_init=2)
    if "decision_function_shape" in params:
        # SVC
        estimator.set_params(decision_function_shape='ovo')

    if estimator.__class__.__name__ == "SelectFdr":
        # be tolerant of noisy datasets (not actually speed)
        estimator.set_params(alpha=.5)

    if estimator.__class__.__name__ == "TheilSenRegressor":
        estimator.max_subpopulation = 100

    if isinstance(estimator, BaseRandomProjection):
        # Due to the jl lemma and often very few samples, the number
        # of components of the random matrix projection will be probably
        # greater than the number of features.
        # So we impose a smaller number (avoid "auto" mode)
        estimator.set_params(n_components=1)

    if isinstance(estimator, SelectKBest):
        # SelectKBest has a default of k=10
        # which is more feature than we have in most case.
        estimator.set_params(k=1)

    if isinstance(estimator, NMF):
        if not isinstance(estimator, ProjectedGradientNMF):
            estimator.set_params(solver='cd')


class NotAnArray(object):
    " An object that is convertable to an array"

    def __init__(self, data):
        self.data = data

    def __array__(self, dtype=None):
        return self.data


def _is_32bit():
    """Detect if process is 32bit Python."""
    return struct.calcsize('P') * 8 == 32


def check_estimator_sparse_data(name, Estimator):
    rng = np.random.RandomState(0)
    X = rng.rand(40, 10)
    X[X < .8] = 0
    X_csr = sparse.csr_matrix(X)
    y = (4 * rng.rand(40)).astype(np.int)
    for sparse_format in ['csr', 'csc', 'dok', 'lil', 'coo', 'dia', 'bsr']:
        X = X_csr.asformat(sparse_format)
        # catch deprecation warnings
        with warnings.catch_warnings():
            if name in ['Scaler', 'StandardScaler']:
                estimator = Estimator(with_mean=False)
            else:
                estimator = Estimator()
        set_testing_parameters(estimator)
        # fit and predict
        try:
            estimator.fit(X, y)
            if hasattr(estimator, "predict"):
                pred = estimator.predict(X)
                assert_equal(pred.shape, (X.shape[0],))
            if hasattr(estimator, 'predict_proba'):
                probs = estimator.predict_proba(X)
                assert_equal(probs.shape, (X.shape[0], 4))
        except TypeError as e:
            if 'sparse' not in repr(e):
                print("Estimator %s doesn't seem to fail gracefully on "
                      "sparse data: error message state explicitly that "
                      "sparse input is not supported if this is not the case."
                      % name)
                raise
        except Exception:
            print("Estimator %s doesn't seem to fail gracefully on "
                  "sparse data: it should raise a TypeError if sparse input "
                  "is explicitly not supported." % name)
            raise


def check_dtype_object(name, Estimator):
    # check that estimators treat dtype object as numeric if possible
    rng = np.random.RandomState(0)
    X = rng.rand(40, 10).astype(object)
    y = (X[:, 0] * 4).astype(np.int)
    y = multioutput_estimator_convert_y_2d(name, y)
    with warnings.catch_warnings():
        estimator = Estimator()
    set_testing_parameters(estimator)

    estimator.fit(X, y)
    if hasattr(estimator, "predict"):
        estimator.predict(X)

    if (hasattr(estimator, "transform") and
            name not in DEPRECATED_TRANSFORM):
        estimator.transform(X)

    try:
        estimator.fit(X, y.astype(object))
    except Exception as e:
        if "Unknown label type" not in str(e):
            raise

    X[0, 0] = {'foo': 'bar'}
    msg = "argument must be a string or a number"
    assert_raises_regex(TypeError, msg, estimator.fit, X, y)


@ignore_warnings
def check_fit2d_predict1d(name, Estimator):
    # check by fitting a 2d array and prediting with a 1d array
    rnd = np.random.RandomState(0)
    X = 3 * rnd.uniform(size=(20, 3))
    y = X[:, 0].astype(np.int)
    y = multioutput_estimator_convert_y_2d(name, y)
    estimator = Estimator()
    set_testing_parameters(estimator)

    if hasattr(estimator, "n_components"):
        estimator.n_components = 1
    if hasattr(estimator, "n_clusters"):
        estimator.n_clusters = 1

    set_random_state(estimator, 1)
    estimator.fit(X, y)

    for method in ["predict", "transform", "decision_function",
                   "predict_proba"]:
        if hasattr(estimator, method):
            try:
                assert_warns(DeprecationWarning,
                             getattr(estimator, method), X[0])
            except ValueError:
                pass


@ignore_warnings
def check_fit2d_1sample(name, Estimator):
    # check by fitting a 2d array and prediting with a 1d array
    rnd = np.random.RandomState(0)
    X = 3 * rnd.uniform(size=(1, 10))
    y = X[:, 0].astype(np.int)
    y = multioutput_estimator_convert_y_2d(name, y)
    estimator = Estimator()
    set_testing_parameters(estimator)

    if hasattr(estimator, "n_components"):
        estimator.n_components = 1
    if hasattr(estimator, "n_clusters"):
        estimator.n_clusters = 1

    set_random_state(estimator, 1)
    try:
        estimator.fit(X, y)
    except ValueError:
        pass


@ignore_warnings
def check_fit2d_1feature(name, Estimator):
    # check by fitting a 2d array and prediting with a 1d array
    rnd = np.random.RandomState(0)
    X = 3 * rnd.uniform(size=(10, 1))
    y = X[:, 0].astype(np.int)
    y = multioutput_estimator_convert_y_2d(name, y)
    estimator = Estimator()
    set_testing_parameters(estimator)

    if hasattr(estimator, "n_components"):
        estimator.n_components = 1
    if hasattr(estimator, "n_clusters"):
        estimator.n_clusters = 1

    set_random_state(estimator, 1)
    try:
        estimator.fit(X, y)
    except ValueError:
        pass


@ignore_warnings
def check_fit1d_1feature(name, Estimator):
    # check fitting 1d array with 1 feature
    rnd = np.random.RandomState(0)
    X = 3 * rnd.uniform(size=(20))
    y = X.astype(np.int)
    y = multioutput_estimator_convert_y_2d(name, y)
    estimator = Estimator()
    set_testing_parameters(estimator)

    if hasattr(estimator, "n_components"):
        estimator.n_components = 1
    if hasattr(estimator, "n_clusters"):
        estimator.n_clusters = 1

    set_random_state(estimator, 1)

    try:
        estimator.fit(X, y)
    except ValueError:
        pass


@ignore_warnings
def check_fit1d_1sample(name, Estimator):
    # check fitting 1d array with 1 feature
    rnd = np.random.RandomState(0)
    X = 3 * rnd.uniform(size=(20))
    y = np.array([1])
    y = multioutput_estimator_convert_y_2d(name, y)
    estimator = Estimator()
    set_testing_parameters(estimator)

    if hasattr(estimator, "n_components"):
        estimator.n_components = 1
    if hasattr(estimator, "n_clusters"):
        estimator.n_clusters = 1

    set_random_state(estimator, 1)

    try:
        estimator.fit(X, y)
    except ValueError:
        pass


def check_transformer_general(name, Transformer):
    X, y = make_blobs(n_samples=30, centers=[[0, 0, 0], [1, 1, 1]],
                      random_state=0, n_features=2, cluster_std=0.1)
    X = StandardScaler().fit_transform(X)
    X -= X.min()
    _check_transformer(name, Transformer, X, y)
    _check_transformer(name, Transformer, X.tolist(), y.tolist())


def check_transformer_data_not_an_array(name, Transformer):
    X, y = make_blobs(n_samples=30, centers=[[0, 0, 0], [1, 1, 1]],
                      random_state=0, n_features=2, cluster_std=0.1)
    X = StandardScaler().fit_transform(X)
    # We need to make sure that we have non negative data, for things
    # like NMF
    X -= X.min() - .1
    this_X = NotAnArray(X)
    this_y = NotAnArray(np.asarray(y))
    _check_transformer(name, Transformer, this_X, this_y)


def check_transformers_unfitted(name, Transformer):
    X, y = _boston_subset()

    with warnings.catch_warnings(record=True):
        transformer = Transformer()

    assert_raises((AttributeError, ValueError), transformer.transform, X)


def _check_transformer(name, Transformer, X, y):
    if name in ('CCA', 'LocallyLinearEmbedding', 'KernelPCA') and _is_32bit():
        # Those transformers yield non-deterministic output when executed on
        # a 32bit Python. The same transformers are stable on 64bit Python.
        # FIXME: try to isolate a minimalistic reproduction case only depending
        # on numpy & scipy and/or maybe generate a test dataset that does not
        # cause such unstable behaviors.
        msg = name + ' is non deterministic on 32bit Python'
        raise SkipTest(msg)
    n_samples, n_features = np.asarray(X).shape
    # catch deprecation warnings
    with warnings.catch_warnings(record=True):
        transformer = Transformer()
    set_random_state(transformer)
<<<<<<< HEAD
    set_fast_parameters(transformer)
=======
    set_testing_parameters(transformer)
>>>>>>> cd12906c

    # fit

    if name in CROSS_DECOMPOSITION:
        y_ = np.c_[y, y]
        y_[::2, 1] *= 2
    else:
        y_ = y

    transformer.fit(X, y_)
    X_pred = transformer.fit_transform(X, y=y_)
    if isinstance(X_pred, tuple):
        for x_pred in X_pred:
            assert_equal(x_pred.shape[0], n_samples)
    else:
        # check for consistent n_samples
        assert_equal(X_pred.shape[0], n_samples)

    if hasattr(transformer, 'transform'):
        if name in CROSS_DECOMPOSITION:
            X_pred2 = transformer.transform(X, y_)
            X_pred3 = transformer.fit_transform(X, y=y_)
        else:
            X_pred2 = transformer.transform(X)
            X_pred3 = transformer.fit_transform(X, y=y_)
        if isinstance(X_pred, tuple) and isinstance(X_pred2, tuple):
            for x_pred, x_pred2, x_pred3 in zip(X_pred, X_pred2, X_pred3):
                assert_array_almost_equal(
                    x_pred, x_pred2, 2,
                    "fit_transform and transform outcomes not consistent in %s"
                    % Transformer)
                assert_array_almost_equal(
                    x_pred, x_pred3, 2,
                    "consecutive fit_transform outcomes not consistent in %s"
                    % Transformer)
        else:
            assert_array_almost_equal(
                X_pred, X_pred2, 2,
                "fit_transform and transform outcomes not consistent in %s"
                % Transformer)
            assert_array_almost_equal(
                X_pred, X_pred3, 2,
                "consecutive fit_transform outcomes not consistent in %s"
                % Transformer)
            assert_equal(len(X_pred2), n_samples)
            assert_equal(len(X_pred3), n_samples)

        # raises error on malformed input for transform
        if hasattr(X, 'T'):
            # If it's not an array, it does not have a 'T' property
            assert_raises(ValueError, transformer.transform, X.T)


@ignore_warnings
def check_pipeline_consistency(name, Estimator):
    if name in ('CCA', 'LocallyLinearEmbedding', 'KernelPCA') and _is_32bit():
        # Those transformers yield non-deterministic output when executed on
        # a 32bit Python. The same transformers are stable on 64bit Python.
        # FIXME: try to isolate a minimalistic reproduction case only depending
        # scipy and/or maybe generate a test dataset that does not
        # cause such unstable behaviors.
        msg = name + ' is non deterministic on 32bit Python'
        raise SkipTest(msg)

    # check that make_pipeline(est) gives same score as est
    X, y = make_blobs(n_samples=30, centers=[[0, 0, 0], [1, 1, 1]],
                      random_state=0, n_features=2, cluster_std=0.1)
    X -= X.min()
    y = multioutput_estimator_convert_y_2d(name, y)
    estimator = Estimator()
    set_testing_parameters(estimator)
    set_random_state(estimator)
    pipeline = make_pipeline(estimator)
    estimator.fit(X, y)
    pipeline.fit(X, y)

    if name in DEPRECATED_TRANSFORM:
        funcs = ["score"]
    else:
        funcs = ["score", "fit_transform"]

    for func_name in funcs:
        func = getattr(estimator, func_name, None)
        if func is not None:
            func_pipeline = getattr(pipeline, func_name)
            result = func(X, y)
            result_pipe = func_pipeline(X, y)
            assert_array_almost_equal(result, result_pipe)


@ignore_warnings
def check_fit_score_takes_y(name, Estimator):
    # check that all estimators accept an optional y
    # in fit and score so they can be used in pipelines
    rnd = np.random.RandomState(0)
    X = rnd.uniform(size=(10, 3))
    y = np.arange(10) % 3
    y = multioutput_estimator_convert_y_2d(name, y)
    estimator = Estimator()
    set_testing_parameters(estimator)
    set_random_state(estimator)

    if name in DEPRECATED_TRANSFORM:
        funcs = ["fit", "score", "partial_fit", "fit_predict"]
    else:
        funcs = [
            "fit", "score", "partial_fit", "fit_predict", "fit_transform"]
    for func_name in funcs:
        func = getattr(estimator, func_name, None)
        if func is not None:
            func(X, y)
            args = [p.name for p in signature(func).parameters.values()]
            assert_true(args[1] in ["y", "Y"],
                        "Expected y or Y as second argument for method "
                        "%s of %s. Got arguments: %r."
                        % (func_name, Estimator.__name__, args))


@ignore_warnings
def check_estimators_dtypes(name, Estimator):
    rnd = np.random.RandomState(0)
    X_train_32 = 3 * rnd.uniform(size=(20, 5)).astype(np.float32)
    X_train_64 = X_train_32.astype(np.float64)
    X_train_int_64 = X_train_32.astype(np.int64)
    X_train_int_32 = X_train_32.astype(np.int32)
    y = X_train_int_64[:, 0]
    y = multioutput_estimator_convert_y_2d(name, y)

    if name in DEPRECATED_TRANSFORM:
        methods = ["predict", "decision_function", "predict_proba"]
    else:
        methods = [
            "predict", "transform", "decision_function", "predict_proba"]

    for X_train in [X_train_32, X_train_64, X_train_int_64, X_train_int_32]:
        with warnings.catch_warnings(record=True):
            estimator = Estimator()
        set_testing_parameters(estimator)
        set_random_state(estimator, 1)
        estimator.fit(X_train, y)

        for method in methods:
            if hasattr(estimator, method):
                getattr(estimator, method)(X_train)


def check_estimators_empty_data_messages(name, Estimator):
    e = Estimator()
    set_testing_parameters(e)
    set_random_state(e, 1)

    X_zero_samples = np.empty(0).reshape(0, 3)
    # The precise message can change depending on whether X or y is
    # validated first. Let us test the type of exception only:
    assert_raises(ValueError, e.fit, X_zero_samples, [])

    X_zero_features = np.empty(0).reshape(3, 0)
    # the following y should be accepted by both classifiers and regressors
    # and ignored by unsupervised models
    y = multioutput_estimator_convert_y_2d(name, np.array([1, 0, 1]))
    msg = "0 feature\(s\) \(shape=\(3, 0\)\) while a minimum of \d* is required."
    assert_raises_regex(ValueError, msg, e.fit, X_zero_features, y)


def check_estimators_nan_inf(name, Estimator):
    rnd = np.random.RandomState(0)
    X_train_finite = rnd.uniform(size=(10, 3))
    X_train_nan = rnd.uniform(size=(10, 3))
    X_train_nan[0, 0] = np.nan
    X_train_inf = rnd.uniform(size=(10, 3))
    X_train_inf[0, 0] = np.inf
    y = np.ones(10)
    y[:5] = 0
    y = multioutput_estimator_convert_y_2d(name, y)
    error_string_fit = "Estimator doesn't check for NaN and inf in fit."
    error_string_predict = ("Estimator doesn't check for NaN and inf in"
                            " predict.")
    error_string_transform = ("Estimator doesn't check for NaN and inf in"
                              " transform.")
    for X_train in [X_train_nan, X_train_inf]:
        # catch deprecation warnings
        with warnings.catch_warnings(record=True):
            estimator = Estimator()
            set_testing_parameters(estimator)
            set_random_state(estimator, 1)
            # try to fit
            try:
                estimator.fit(X_train, y)
            except ValueError as e:
                if 'inf' not in repr(e) and 'NaN' not in repr(e):
                    print(error_string_fit, Estimator, e)
                    traceback.print_exc(file=sys.stdout)
                    raise e
            except Exception as exc:
                print(error_string_fit, Estimator, exc)
                traceback.print_exc(file=sys.stdout)
                raise exc
            else:
                raise AssertionError(error_string_fit, Estimator)
            # actually fit
            estimator.fit(X_train_finite, y)

            # predict
            if hasattr(estimator, "predict"):
                try:
                    estimator.predict(X_train)
                except ValueError as e:
                    if 'inf' not in repr(e) and 'NaN' not in repr(e):
                        print(error_string_predict, Estimator, e)
                        traceback.print_exc(file=sys.stdout)
                        raise e
                except Exception as exc:
                    print(error_string_predict, Estimator, exc)
                    traceback.print_exc(file=sys.stdout)
                else:
                    raise AssertionError(error_string_predict, Estimator)

            # transform
            if (hasattr(estimator, "transform") and
                    name not in DEPRECATED_TRANSFORM):
                try:
                    estimator.transform(X_train)
                except ValueError as e:
                    if 'inf' not in repr(e) and 'NaN' not in repr(e):
                        print(error_string_transform, Estimator, e)
                        traceback.print_exc(file=sys.stdout)
                        raise e
                except Exception as exc:
                    print(error_string_transform, Estimator, exc)
                    traceback.print_exc(file=sys.stdout)
                else:
                    raise AssertionError(error_string_transform, Estimator)


@ignore_warnings
def check_estimators_pickle(name, Estimator):
    """Test that we can pickle all estimators"""
    if name in DEPRECATED_TRANSFORM:
        check_methods = ["predict", "decision_function", "predict_proba"]
    else:
        check_methods = ["predict", "transform", "decision_function",
                         "predict_proba"]

    X, y = make_blobs(n_samples=30, centers=[[0, 0, 0], [1, 1, 1]],
                      random_state=0, n_features=2, cluster_std=0.1)

    # some estimators can't do features less than 0
    X -= X.min()

    # some estimators only take multioutputs
    y = multioutput_estimator_convert_y_2d(name, y)

    # catch deprecation warnings
    with warnings.catch_warnings(record=True):
        estimator = Estimator()

    set_random_state(estimator)
    set_testing_parameters(estimator)
    estimator.fit(X, y)

    result = dict()
    for method in check_methods:
        if hasattr(estimator, method):
            result[method] = getattr(estimator, method)(X)

    # pickle and unpickle!
    pickled_estimator = pickle.dumps(estimator)
    unpickled_estimator = pickle.loads(pickled_estimator)

    for method in result:
        unpickled_result = getattr(unpickled_estimator, method)(X)
        assert_array_almost_equal(result[method], unpickled_result)


def check_estimators_partial_fit_n_features(name, Alg):
    # check if number of features changes between calls to partial_fit.
    if not hasattr(Alg, 'partial_fit'):
        return
    X, y = make_blobs(n_samples=50, random_state=1)
    X -= X.min()
    with warnings.catch_warnings(record=True):
        alg = Alg()
    set_testing_parameters(alg)
    if isinstance(alg, ClassifierMixin):
        classes = np.unique(y)
        alg.partial_fit(X, y, classes=classes)
    else:
        alg.partial_fit(X, y)

    assert_raises(ValueError, alg.partial_fit, X[:, :-1], y)


def check_clustering(name, Alg):
    X, y = make_blobs(n_samples=50, random_state=1)
    X, y = shuffle(X, y, random_state=7)
    X = StandardScaler().fit_transform(X)
    n_samples, n_features = X.shape
    # catch deprecation and neighbors warnings
    with warnings.catch_warnings(record=True):
        alg = Alg()
    set_testing_parameters(alg)
    if hasattr(alg, "n_clusters"):
        alg.set_params(n_clusters=3)
    set_random_state(alg)
    if name == 'AffinityPropagation':
        alg.set_params(preference=-100)
        alg.set_params(max_iter=100)

    # fit
    alg.fit(X)
    # with lists
    alg.fit(X.tolist())

    assert_equal(alg.labels_.shape, (n_samples,))
    pred = alg.labels_
    assert_greater(adjusted_rand_score(pred, y), 0.4)
    # fit another time with ``fit_predict`` and compare results
    if name is 'SpectralClustering':
        # there is no way to make Spectral clustering deterministic :(
        return
    set_random_state(alg)
    with warnings.catch_warnings(record=True):
        pred2 = alg.fit_predict(X)
    assert_array_equal(pred, pred2)


def check_clusterer_compute_labels_predict(name, Clusterer):
    """Check that predict is invariant of compute_labels"""
    X, y = make_blobs(n_samples=20, random_state=0)
    clusterer = Clusterer()

    if hasattr(clusterer, "compute_labels"):
        # MiniBatchKMeans
        if hasattr(clusterer, "random_state"):
            clusterer.set_params(random_state=0)

        X_pred1 = clusterer.fit(X).predict(X)
        clusterer.set_params(compute_labels=False)
        X_pred2 = clusterer.fit(X).predict(X)
        assert_array_equal(X_pred1, X_pred2)


def check_classifiers_one_label(name, Classifier):
    error_string_fit = "Classifier can't train when only one class is present."
    error_string_predict = ("Classifier can't predict when only one class is "
                            "present.")
    rnd = np.random.RandomState(0)
    X_train = rnd.uniform(size=(10, 3))
    X_test = rnd.uniform(size=(10, 3))
    y = np.ones(10)
    # catch deprecation warnings
    with warnings.catch_warnings(record=True):
        classifier = Classifier()
        set_testing_parameters(classifier)
        # try to fit
        try:
            classifier.fit(X_train, y)
        except ValueError as e:
            if 'class' not in repr(e):
                print(error_string_fit, Classifier, e)
                traceback.print_exc(file=sys.stdout)
                raise e
            else:
                return
        except Exception as exc:
            print(error_string_fit, Classifier, exc)
            traceback.print_exc(file=sys.stdout)
            raise exc
        # predict
        try:
            assert_array_equal(classifier.predict(X_test), y)
        except Exception as exc:
            print(error_string_predict, Classifier, exc)
            raise exc


@ignore_warnings  # Warnings are raised by decision function
def check_classifiers_train(name, Classifier):
    X_m, y_m = make_blobs(n_samples=300, random_state=0)
    X_m, y_m = shuffle(X_m, y_m, random_state=7)
    X_m = StandardScaler().fit_transform(X_m)
    # generate binary problem from multi-class one
    y_b = y_m[y_m != 2]
    X_b = X_m[y_m != 2]
    for (X, y) in [(X_m, y_m), (X_b, y_b)]:
        # catch deprecation warnings
        classes = np.unique(y)
        n_classes = len(classes)
        n_samples, n_features = X.shape
        with warnings.catch_warnings(record=True):
            classifier = Classifier()
        if name in ['BernoulliNB', 'MultinomialNB']:
            X -= X.min()
        set_testing_parameters(classifier)
        set_random_state(classifier)
        # raises error on malformed input for fit
        assert_raises(ValueError, classifier.fit, X, y[:-1])

        # fit
        classifier.fit(X, y)
        # with lists
        classifier.fit(X.tolist(), y.tolist())
        assert_true(hasattr(classifier, "classes_"))
        y_pred = classifier.predict(X)
        assert_equal(y_pred.shape, (n_samples,))
        # training set performance
        if name not in ['BernoulliNB', 'MultinomialNB']:
            assert_greater(accuracy_score(y, y_pred), 0.83)

        # raises error on malformed input for predict
        assert_raises(ValueError, classifier.predict, X.T)
        if hasattr(classifier, "decision_function"):
            try:
                # decision_function agrees with predict
                decision = classifier.decision_function(X)
                if n_classes is 2:
                    assert_equal(decision.shape, (n_samples,))
                    dec_pred = (decision.ravel() > 0).astype(np.int)
                    assert_array_equal(dec_pred, y_pred)
                if (n_classes is 3
                        and not isinstance(classifier, BaseLibSVM)):
                    # 1on1 of LibSVM works differently
                    assert_equal(decision.shape, (n_samples, n_classes))
                    assert_array_equal(np.argmax(decision, axis=1), y_pred)

                # raises error on malformed input
                assert_raises(ValueError,
                              classifier.decision_function, X.T)
                # raises error on malformed input for decision_function
                assert_raises(ValueError,
                              classifier.decision_function, X.T)
            except NotImplementedError:
                pass
        if hasattr(classifier, "predict_proba"):
            # predict_proba agrees with predict
            y_prob = classifier.predict_proba(X)
            assert_equal(y_prob.shape, (n_samples, n_classes))
            assert_array_equal(np.argmax(y_prob, axis=1), y_pred)
            # check that probas for all classes sum to one
            assert_array_almost_equal(np.sum(y_prob, axis=1),
                                      np.ones(n_samples))
            # raises error on malformed input
            assert_raises(ValueError, classifier.predict_proba, X.T)
            # raises error on malformed input for predict_proba
            assert_raises(ValueError, classifier.predict_proba, X.T)


def check_estimators_fit_returns_self(name, Estimator):
    """Check if self is returned when calling fit"""
    X, y = make_blobs(random_state=0, n_samples=9, n_features=4)
    y = multioutput_estimator_convert_y_2d(name, y)
    # some want non-negative input
    X -= X.min()

    estimator = Estimator()

    set_testing_parameters(estimator)
    set_random_state(estimator)

    assert_true(estimator.fit(X, y) is estimator)


@ignore_warnings
def check_estimators_unfitted(name, Estimator):
    """Check that predict raises an exception in an unfitted estimator.

    Unfitted estimators should raise either AttributeError or ValueError.
    The specific exception type NotFittedError inherits from both and can
    therefore be adequately raised for that purpose.
    """

    # Common test for Regressors as well as Classifiers
    X, y = _boston_subset()

    with warnings.catch_warnings(record=True):
        est = Estimator()

    msg = "fit"
    if hasattr(est, 'predict'):
        assert_raise_message((AttributeError, ValueError), msg,
                             est.predict, X)

    if hasattr(est, 'decision_function'):
        assert_raise_message((AttributeError, ValueError), msg,
                             est.decision_function, X)

    if hasattr(est, 'predict_proba'):
        assert_raise_message((AttributeError, ValueError), msg,
                             est.predict_proba, X)

    if hasattr(est, 'predict_log_proba'):
        assert_raise_message((AttributeError, ValueError), msg,
                             est.predict_log_proba, X)


def check_supervised_y_2d(name, Estimator):
    if "MultiTask" in name:
        # These only work on 2d, so this test makes no sense
        return
    rnd = np.random.RandomState(0)
    X = rnd.uniform(size=(10, 3))
    y = np.arange(10) % 3
    # catch deprecation warnings
    with warnings.catch_warnings(record=True):
        estimator = Estimator()
    set_testing_parameters(estimator)
    set_random_state(estimator)
    # fit
    estimator.fit(X, y)
    y_pred = estimator.predict(X)

    set_random_state(estimator)
    # Check that when a 2D y is given, a DataConversionWarning is
    # raised
    with warnings.catch_warnings(record=True) as w:
        warnings.simplefilter("always", DataConversionWarning)
        warnings.simplefilter("ignore", RuntimeWarning)
        estimator.fit(X, y[:, np.newaxis])
    y_pred_2d = estimator.predict(X)
    msg = "expected 1 DataConversionWarning, got: %s" % (
        ", ".join([str(w_x) for w_x in w]))
    if name not in MULTI_OUTPUT:
        # check that we warned if we don't support multi-output
        assert_greater(len(w), 0, msg)
        assert_true("DataConversionWarning('A column-vector y"
                    " was passed when a 1d array was expected" in msg)
    assert_array_almost_equal(y_pred.ravel(), y_pred_2d.ravel())


def check_classifiers_classes(name, Classifier):
    X, y = make_blobs(n_samples=30, random_state=0, cluster_std=0.1)
    X, y = shuffle(X, y, random_state=7)
    X = StandardScaler().fit_transform(X)
    # We need to make sure that we have non negative data, for things
    # like NMF
    X -= X.min() - .1
    y_names = np.array(["one", "two", "three"])[y]

    for y_names in [y_names, y_names.astype('O')]:
        if name in ["LabelPropagation", "LabelSpreading"]:
            # TODO some complication with -1 label
            y_ = y
        else:
            y_ = y_names

        classes = np.unique(y_)
        # catch deprecation warnings
        with warnings.catch_warnings(record=True):
            classifier = Classifier()
        if name == 'BernoulliNB':
            classifier.set_params(binarize=X.mean())
        set_testing_parameters(classifier)
        set_random_state(classifier)
        # fit
        classifier.fit(X, y_)

        y_pred = classifier.predict(X)
        # training set performance
        assert_array_equal(np.unique(y_), np.unique(y_pred))
        if np.any(classifier.classes_ != classes):
            print("Unexpected classes_ attribute for %r: "
                  "expected %s, got %s" %
                  (classifier, classes, classifier.classes_))


def check_regressors_int(name, Regressor):
    X, _ = _boston_subset()
    X = X[:50]
    rnd = np.random.RandomState(0)
    y = rnd.randint(3, size=X.shape[0])
    y = multioutput_estimator_convert_y_2d(name, y)
    rnd = np.random.RandomState(0)
    # catch deprecation warnings
    with warnings.catch_warnings(record=True):
        # separate estimators to control random seeds
        regressor_1 = Regressor()
        regressor_2 = Regressor()
    set_testing_parameters(regressor_1)
    set_testing_parameters(regressor_2)
    set_random_state(regressor_1)
    set_random_state(regressor_2)

    if name in CROSS_DECOMPOSITION:
        y_ = np.vstack([y, 2 * y + rnd.randint(2, size=len(y))])
        y_ = y_.T
    else:
        y_ = y

    # fit
    regressor_1.fit(X, y_)
    pred1 = regressor_1.predict(X)
    regressor_2.fit(X, y_.astype(np.float))
    pred2 = regressor_2.predict(X)
    assert_array_almost_equal(pred1, pred2, 2, name)


def check_regressors_train(name, Regressor):
    X, y = _boston_subset()
    y = StandardScaler().fit_transform(y.reshape(-1, 1))  # X is already scaled
    y = y.ravel()
    y = multioutput_estimator_convert_y_2d(name, y)
    rnd = np.random.RandomState(0)
    # catch deprecation warnings
    with warnings.catch_warnings(record=True):
        regressor = Regressor()
    set_testing_parameters(regressor)
    if not hasattr(regressor, 'alphas') and hasattr(regressor, 'alpha'):
        # linear regressors need to set alpha, but not generalized CV ones
        regressor.alpha = 0.01
    if name == 'PassiveAggressiveRegressor':
        regressor.C = 0.01

    # raises error on malformed input for fit
    assert_raises(ValueError, regressor.fit, X, y[:-1])
    # fit
    if name in CROSS_DECOMPOSITION:
        y_ = np.vstack([y, 2 * y + rnd.randint(2, size=len(y))])
        y_ = y_.T
    else:
        y_ = y
    set_random_state(regressor)
    regressor.fit(X, y_)
    regressor.fit(X.tolist(), y_.tolist())
    y_pred = regressor.predict(X)
    assert_equal(y_pred.shape, y_.shape)

    # TODO: find out why PLS and CCA fail. RANSAC is random
    # and furthermore assumes the presence of outliers, hence
    # skipped
    if name not in ('PLSCanonical', 'CCA', 'RANSACRegressor'):
        assert_greater(regressor.score(X, y_), 0.5)


@ignore_warnings
def check_regressors_no_decision_function(name, Regressor):
    # checks whether regressors have decision_function or predict_proba
    rng = np.random.RandomState(0)
    X = rng.normal(size=(10, 4))
    y = multioutput_estimator_convert_y_2d(name, X[:, 0])
    regressor = Regressor()

    set_testing_parameters(regressor)
    if hasattr(regressor, "n_components"):
        # FIXME CCA, PLS is not robust to rank 1 effects
        regressor.n_components = 1

    regressor.fit(X, y)
    funcs = ["decision_function", "predict_proba", "predict_log_proba"]
    for func_name in funcs:
        func = getattr(regressor, func_name, None)
        if func is None:
            # doesn't have function
            continue
        # has function. Should raise deprecation warning
        msg = func_name
        assert_warns_message(DeprecationWarning, msg, func, X)


def check_class_weight_classifiers(name, Classifier):
    if name == "NuSVC":
        # the sparse version has a parameter that doesn't do anything
        raise SkipTest
    if name.endswith("NB"):
        # NaiveBayes classifiers have a somewhat different interface.
        # FIXME SOON!
        raise SkipTest

    for n_centers in [2, 3]:
        # create a very noisy dataset
        X, y = make_blobs(centers=n_centers, random_state=0, cluster_std=20)
        X_train, X_test, y_train, y_test = train_test_split(X, y, test_size=.5,
                                                            random_state=0)
        n_centers = len(np.unique(y_train))

        if n_centers == 2:
            class_weight = {0: 1000, 1: 0.0001}
        else:
            class_weight = {0: 1000, 1: 0.0001, 2: 0.0001}

        with warnings.catch_warnings(record=True):
            classifier = Classifier(class_weight=class_weight)
        if hasattr(classifier, "n_iter"):
            classifier.set_params(n_iter=100)
        if hasattr(classifier, "min_weight_fraction_leaf"):
            classifier.set_params(min_weight_fraction_leaf=0.01)

        set_random_state(classifier)
        classifier.fit(X_train, y_train)
        y_pred = classifier.predict(X_test)
        assert_greater(np.mean(y_pred == 0), 0.89)


def check_class_weight_balanced_classifiers(name, Classifier, X_train, y_train,
                                            X_test, y_test, weights):
    with warnings.catch_warnings(record=True):
        classifier = Classifier()
    if hasattr(classifier, "n_iter"):
        classifier.set_params(n_iter=100)

    set_random_state(classifier)
    classifier.fit(X_train, y_train)
    y_pred = classifier.predict(X_test)

    classifier.set_params(class_weight='balanced')
    classifier.fit(X_train, y_train)
    y_pred_balanced = classifier.predict(X_test)
    assert_greater(f1_score(y_test, y_pred_balanced, average='weighted'),
                   f1_score(y_test, y_pred, average='weighted'))


def check_class_weight_balanced_linear_classifier(name, Classifier):
    """Test class weights with non-contiguous class labels."""
    X = np.array([[-1.0, -1.0], [-1.0, 0], [-.8, -1.0],
                  [1.0, 1.0], [1.0, 0.0]])
    y = np.array([1, 1, 1, -1, -1])

    with warnings.catch_warnings(record=True):
        classifier = Classifier()
    if hasattr(classifier, "n_iter"):
        # This is a very small dataset, default n_iter are likely to prevent
        # convergence
        classifier.set_params(n_iter=1000)
    set_random_state(classifier)

    # Let the model compute the class frequencies
    classifier.set_params(class_weight='balanced')
    coef_balanced = classifier.fit(X, y).coef_.copy()

    # Count each label occurrence to reweight manually
    n_samples = len(y)
    n_classes = float(len(np.unique(y)))

    class_weight = {1: n_samples / (np.sum(y == 1) * n_classes),
                    -1: n_samples / (np.sum(y == -1) * n_classes)}
    classifier.set_params(class_weight=class_weight)
    coef_manual = classifier.fit(X, y).coef_.copy()

    assert_array_almost_equal(coef_balanced, coef_manual)


def check_estimators_overwrite_params(name, Estimator):
    X, y = make_blobs(random_state=0, n_samples=9)
    y = multioutput_estimator_convert_y_2d(name, y)
    # some want non-negative input
    X -= X.min()
    with warnings.catch_warnings(record=True):
        # catch deprecation warnings
        estimator = Estimator()

    set_testing_parameters(estimator)
    set_random_state(estimator)

    # Make a physical copy of the orginal estimator parameters before fitting.
    params = estimator.get_params()
    original_params = deepcopy(params)

    # Fit the model
    estimator.fit(X, y)

    # Compare the state of the model parameters with the original parameters
    new_params = estimator.get_params()
    for param_name, original_value in original_params.items():
        new_value = new_params[param_name]

        # We should never change or mutate the internal state of input
        # parameters by default. To check this we use the joblib.hash function
        # that introspects recursively any subobjects to compute a checksum.
        # The only exception to this rule of immutable constructor parameters
        # is possible RandomState instance but in this check we explicitly
        # fixed the random_state params recursively to be integer seeds.
        assert_equal(hash(new_value), hash(original_value),
                     "Estimator %s should not change or mutate "
                     " the parameter %s from %s to %s during fit."
                     % (name, param_name, original_value, new_value))


def check_sparsify_coefficients(name, Estimator):
    X = np.array([[-2, -1], [-1, -1], [-1, -2], [1, 1], [1, 2], [2, 1],
                  [-1, -2], [2, 2], [-2, -2]])
    y = [1, 1, 1, 2, 2, 2, 3, 3, 3]
    est = Estimator()

    est.fit(X, y)
    pred_orig = est.predict(X)

    # test sparsify with dense inputs
    est.sparsify()
    assert_true(sparse.issparse(est.coef_))
    pred = est.predict(X)
    assert_array_equal(pred, pred_orig)

    # pickle and unpickle with sparse coef_
    est = pickle.loads(pickle.dumps(est))
    assert_true(sparse.issparse(est.coef_))
    pred = est.predict(X)
    assert_array_equal(pred, pred_orig)


def check_classifier_data_not_an_array(name, Estimator):
    X = np.array([[3, 0], [0, 1], [0, 2], [1, 1], [1, 2], [2, 1]])
    y = [1, 1, 1, 2, 2, 2]
    y = multioutput_estimator_convert_y_2d(name, y)
    check_estimators_data_not_an_array(name, Estimator, X, y)


def check_regressor_data_not_an_array(name, Estimator):
    X, y = _boston_subset(n_samples=50)
    y = multioutput_estimator_convert_y_2d(name, y)
    check_estimators_data_not_an_array(name, Estimator, X, y)


def check_estimators_data_not_an_array(name, Estimator, X, y):

    if name in CROSS_DECOMPOSITION:
        raise SkipTest
    # catch deprecation warnings
    with warnings.catch_warnings(record=True):
        # separate estimators to control random seeds
        estimator_1 = Estimator()
        estimator_2 = Estimator()
    set_testing_parameters(estimator_1)
    set_testing_parameters(estimator_2)
    set_random_state(estimator_1)
    set_random_state(estimator_2)

    y_ = NotAnArray(np.asarray(y))
    X_ = NotAnArray(np.asarray(X))

    # fit
    estimator_1.fit(X_, y_)
    pred1 = estimator_1.predict(X_)
    estimator_2.fit(X, y)
    pred2 = estimator_2.predict(X)
    assert_array_almost_equal(pred1, pred2, 2, name)


def check_parameters_default_constructible(name, Estimator):
    classifier = LinearDiscriminantAnalysis()
    # test default-constructibility
    # get rid of deprecation warnings
    with warnings.catch_warnings(record=True):
        if name in META_ESTIMATORS:
            estimator = Estimator(classifier)
        else:
            estimator = Estimator()
        # test cloning
        clone(estimator)
        # test __repr__
        repr(estimator)
        # test that set_params returns self
        assert_true(estimator.set_params() is estimator)

        # test if init does nothing but set parameters
        # this is important for grid_search etc.
        # We get the default parameters from init and then
        # compare these against the actual values of the attributes.

        # this comes from getattr. Gets rid of deprecation decorator.
        init = getattr(estimator.__init__, 'deprecated_original',
                       estimator.__init__)

        try:
            def param_filter(p):
                """Identify hyper parameters of an estimator"""
                return (p.name != 'self'
                        and p.kind != p.VAR_KEYWORD
                        and p.kind != p.VAR_POSITIONAL)

            init_params = [p for p in signature(init).parameters.values()
                           if param_filter(p)]
        except (TypeError, ValueError):
            # init is not a python function.
            # true for mixins
            return
        params = estimator.get_params()
        if name in META_ESTIMATORS:
            # they can need a non-default argument
            init_params = init_params[1:]

        for init_param in init_params:
            assert_not_equal(init_param.default, init_param.empty,
                             "parameter %s for %s has no default value"
                             % (init_param.name, type(estimator).__name__))
            assert_in(type(init_param.default),
                      [str, int, float, bool, tuple, type(None),
                       np.float64, types.FunctionType, Memory])
            if init_param.name not in params.keys():
                # deprecated parameter, not in get_params
                assert_true(init_param.default is None)
                continue

            param_value = params[init_param.name]
            if isinstance(param_value, np.ndarray):
                assert_array_equal(param_value, init_param.default)
            else:
                assert_equal(param_value, init_param.default)


def multioutput_estimator_convert_y_2d(name, y):
    # Estimators in mono_output_task_error raise ValueError if y is of 1-D
    # Convert into a 2-D y for those estimators.
    if name in (['MultiTaskElasticNetCV', 'MultiTaskLassoCV',
                 'MultiTaskLasso', 'MultiTaskElasticNet']):
        return y[:, np.newaxis]
    return y


def check_non_transformer_estimators_n_iter(name, estimator,
                                            multi_output=False):
    # Check if all iterative solvers, run for more than one iteratiom

    iris = load_iris()
    X, y_ = iris.data, iris.target

    if multi_output:
        y_ = y_[:, np.newaxis]

    set_random_state(estimator, 0)
    if name == 'AffinityPropagation':
        estimator.fit(X)
    else:
        estimator.fit(X, y_)
    assert_greater(estimator.n_iter_, 0)


def check_transformer_n_iter(name, estimator):
    if name in CROSS_DECOMPOSITION:
        # Check using default data
        X = [[0., 0., 1.], [1., 0., 0.], [2., 2., 2.], [2., 5., 4.]]
        y_ = [[0.1, -0.2], [0.9, 1.1], [0.1, -0.5], [0.3, -0.2]]

    else:
        X, y_ = make_blobs(n_samples=30, centers=[[0, 0, 0], [1, 1, 1]],
                           random_state=0, n_features=2, cluster_std=0.1)
        X -= X.min() - 0.1
    set_random_state(estimator, 0)
    estimator.fit(X, y_)

    # These return a n_iter per component.
    if name in CROSS_DECOMPOSITION:
        for iter_ in estimator.n_iter_:
            assert_greater(iter_, 1)
    else:
        assert_greater(estimator.n_iter_, 1)


def check_get_params_invariance(name, estimator):
    class T(BaseEstimator):
        """Mock classifier
        """

        def __init__(self):
            pass

        def fit(self, X, y):
            return self

    if name in ('FeatureUnion', 'Pipeline'):
        e = estimator([('clf', T())])

    elif name in ('GridSearchCV', 'RandomizedSearchCV', 'SelectFromModel'):
        return

    else:
        e = estimator()

    shallow_params = e.get_params(deep=False)
    deep_params = e.get_params(deep=True)

    assert_true(all(item in deep_params.items() for item in
                    shallow_params.items()))


def check_classifiers_regression_target(name, Estimator):
    # Check if classifier throws an exception when fed regression targets

    boston = load_boston()
    X, y = boston.data, boston.target
    e = Estimator()
    msg = 'Unknown label type: '
    assert_raises_regex(ValueError, msg, e.fit, X, y)<|MERGE_RESOLUTION|>--- conflicted
+++ resolved
@@ -527,11 +527,7 @@
     with warnings.catch_warnings(record=True):
         transformer = Transformer()
     set_random_state(transformer)
-<<<<<<< HEAD
-    set_fast_parameters(transformer)
-=======
     set_testing_parameters(transformer)
->>>>>>> cd12906c
 
     # fit
 
